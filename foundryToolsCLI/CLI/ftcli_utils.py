--- conflicted
+++ resolved
@@ -315,15 +315,10 @@
             font.close()
 
     print()
-<<<<<<< HEAD
+
     generic_info_message(f"Total files   : {len(fonts)}")
     generic_info_message(f"Rebuilt files : {rebuilt_files_count}")
     generic_info_message(f"Elapsed time  : {round(time.time() - start_time, 3)} seconds")
-=======
-    generic_info_message(f"Total files     : {len(fonts)}")
-    generic_info_message(f"Converted files : {rebuilt_files_count}")
-    generic_info_message(f"Elapsed time    : {round(time.time() - start_time, 3)} seconds")
->>>>>>> 3f3a3d84
 
 
 @utils.command()
