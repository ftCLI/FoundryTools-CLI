# Hard pinning here gets relaxed to ">=" in setup.py
afdko==3.9.7
<<<<<<< HEAD
fonttools==4.42.0
=======
fonttools==4.42.1
beziers==0.5.0
>>>>>>> e77111d4
brotli==1.0.9
click==8.1.7
cffsubr==0.2.9.post1
dehinter==4.0.0
pathvalidate==3.1.0
psautohint==2.4.0
rich==13.5.2
skia-pathops==0.8.0
ttfautohint-py==0.5.1
zopfli==0.2.2<|MERGE_RESOLUTION|>--- conflicted
+++ resolved
@@ -1,11 +1,6 @@
 # Hard pinning here gets relaxed to ">=" in setup.py
 afdko==3.9.7
-<<<<<<< HEAD
-fonttools==4.42.0
-=======
 fonttools==4.42.1
-beziers==0.5.0
->>>>>>> e77111d4
 brotli==1.0.9
 click==8.1.7
 cffsubr==0.2.9.post1
